--- conflicted
+++ resolved
@@ -1,9 +1,6 @@
 // Author: dWallet Labs, LTD.
 // SPDX-License-Identifier: BSD-3-Clause-Clear
-<<<<<<< HEAD
 use std::collections::HashMap;
-=======
->>>>>>> 6ef875de
 use std::fmt::Debug;
 
 use crypto_bigint::{rand_core::CryptoRngCore, Uint};
@@ -27,11 +24,7 @@
 
 /// An Encryption Key of an Additively Homomorphic Encryption scheme.
 pub trait AdditivelyHomomorphicEncryptionKey<const PLAINTEXT_SPACE_SCALAR_LIMBS: usize>:
-<<<<<<< HEAD
-    Into<Self::PublicParameters> + PartialEq + Clone + Debug + Eq
-=======
     PartialEq + Clone + Debug + Eq
->>>>>>> 6ef875de
 {
     type PlaintextSpaceGroupElement: KnownOrderScalar<PLAINTEXT_SPACE_SCALAR_LIMBS> + Samplable;
     type RandomnessSpaceGroupElement: GroupElement + Samplable;
@@ -54,14 +47,6 @@
         + for<'r> Deserialize<'r>
         + Clone
         + PartialEq;
-<<<<<<< HEAD
-
-    /// Returns the public parameters of this encryption scheme.
-    fn public_parameters(&self) -> Self::PublicParameters {
-        self.clone().into()
-    }
-=======
->>>>>>> 6ef875de
 
     /// Instantiate the encryption key from the public parameters of the encryption scheme.
     fn new(public_parameters: &Self::PublicParameters) -> Result<Self>;
