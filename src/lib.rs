--- conflicted
+++ resolved
@@ -24,11 +24,7 @@
 
 /// An Encryption Key of an Additively Homomorphic Encryption scheme.
 pub trait AdditivelyHomomorphicEncryptionKey<const PLAINTEXT_SPACE_SCALAR_LIMBS: usize>:
-<<<<<<< HEAD
-    Into<Self::PublicParameters> + PartialEq + Clone + Debug + Eq
-=======
     PartialEq + Clone + Debug + Eq
->>>>>>> 8727ed8d
 {
     type PlaintextSpaceGroupElement: KnownOrderScalar<PLAINTEXT_SPACE_SCALAR_LIMBS> + Samplable;
     type RandomnessSpaceGroupElement: GroupElement + Samplable;
@@ -51,14 +47,6 @@
         + for<'r> Deserialize<'r>
         + Clone
         + PartialEq;
-<<<<<<< HEAD
-
-    /// Returns the public parameters of this encryption scheme.
-    fn public_parameters(&self) -> Self::PublicParameters {
-        self.clone().into()
-    }
-=======
->>>>>>> 8727ed8d
 
     /// Instantiate the encryption key from the public parameters of the encryption scheme.
     fn new(public_parameters: &Self::PublicParameters) -> Result<Self>;
@@ -187,7 +175,6 @@
     }
 }
 
-<<<<<<< HEAD
 /// A Decryption Key of an Additively Homomorphic Encryption scheme
 pub trait AdditivelyHomomorphicDecryptionKey<
     const PLAINTEXT_SPACE_SCALAR_LIMBS: usize,
@@ -213,8 +200,6 @@
     ) -> EncryptionKey::PlaintextSpaceGroupElement;
 }
 
-=======
->>>>>>> 8727ed8d
 #[derive(Debug, PartialEq, Clone, Serialize, Deserialize)]
 pub struct GroupsPublicParameters<
     PlaintextSpacePublicParameters,
