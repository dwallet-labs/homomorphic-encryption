// Author: dWallet Labs, LTD.
// SPDX-License-Identifier: BSD-3-Clause-Clear
use std::collections::HashMap;
use std::fmt::Debug;

use crypto_bigint::{rand_core::CryptoRngCore, Uint};
use group::{GroupElement, KnownOrderGroupElement, KnownOrderScalar, PartyID, Samplable};
use serde::{Deserialize, Serialize};

/// An error in encryption related operations
#[derive(thiserror::Error, Clone, Debug, PartialEq)]
pub enum Error {
    #[error("group error")]
    GroupInstantiation(#[from] group::Error),
    #[error("zero dimension: cannot evalute a zero-dimension linear combination")]
    ZeroDimension,
    #[error("an internal error that should never have happened and signifies a bug")]
    InternalError,
}

/// The Result of the `new()` operation of types implementing the
/// `AdditivelyHomomorphicEncryptionKey` trait
pub type Result<T> = std::result::Result<T, Error>;

/// An Encryption Key of an Additively Homomorphic Encryption scheme.
pub trait AdditivelyHomomorphicEncryptionKey<const PLAINTEXT_SPACE_SCALAR_LIMBS: usize>:
    PartialEq + Clone + Debug + Eq
{
    type PlaintextSpaceGroupElement: KnownOrderScalar<PLAINTEXT_SPACE_SCALAR_LIMBS> + Samplable;
    type RandomnessSpaceGroupElement: GroupElement + Samplable;
    type CiphertextSpaceGroupElement: GroupElement;

    /// The public parameters of the encryption scheme.
    ///
    /// Includes the public parameters of the plaintext, randomness and ciphertext groups.
    ///
    /// Used in [`Self::encrypt()`] to define the encryption algorithm.
    /// As such, it uniquely identifies the encryption-scheme (alongside the type `Self`) and will
    /// be used for Fiat-Shamir Transcripts).
    type PublicParameters: AsRef<
            GroupsPublicParameters<
                PlaintextSpacePublicParameters<PLAINTEXT_SPACE_SCALAR_LIMBS, Self>,
                RandomnessSpacePublicParameters<PLAINTEXT_SPACE_SCALAR_LIMBS, Self>,
                CiphertextSpacePublicParameters<PLAINTEXT_SPACE_SCALAR_LIMBS, Self>,
            >,
        > + Serialize
        + for<'r> Deserialize<'r>
        + PartialEq
        + Clone
        + Debug
        + Eq;

    /// Instantiate the encryption key from the public parameters of the encryption scheme.
    fn new(public_parameters: &Self::PublicParameters) -> Result<Self>;

    /// $\Enc(pk, \pt; \eta_{\sf enc}) \to \ct$: Encrypt `plaintext` to `self` using
    /// `randomness`.
    ///
    /// A deterministic algorithm that on input a public key $pk$, a plaintext $\pt \in \calP_{pk}$
    /// and randomness $\eta_{\sf enc} \in \calR_{pk}$, outputs a ciphertext $\ct \in \calC_{pk}$.
    fn encrypt_with_randomness(
        &self,
        plaintext: &Self::PlaintextSpaceGroupElement,
        randomness: &Self::RandomnessSpaceGroupElement,
        public_parameters: &Self::PublicParameters,
    ) -> Self::CiphertextSpaceGroupElement;

    /// $\Enc(pk, \pt)$: a probabilistic algorithm that first uniformly samples `randomness`
    /// $\eta_{\sf enc} \in \calR_{pk}$ from `rng` and then calls [`Self::
    /// encrypt_with_randomness()`] to encrypt `plaintext` to `self` using the sampled randomness.
    fn encrypt(
        &self,
        plaintext: &Self::PlaintextSpaceGroupElement,
        public_parameters: &Self::PublicParameters,
        rng: &mut impl CryptoRngCore,
    ) -> Result<(
        Self::RandomnessSpaceGroupElement,
        Self::CiphertextSpaceGroupElement,
    )> {
        let randomness = Self::RandomnessSpaceGroupElement::sample(
            &public_parameters.randomness_space_public_parameters(),
            rng,
        )?;

        let ciphertext = self.encrypt_with_randomness(plaintext, &randomness, public_parameters);

        Ok((randomness, ciphertext))
    }

    /// $\Eval(pk,f, \ct_1,\ldots,\ct_t; \eta_{\sf eval})$: Efficient homomorphic evaluation of the
    /// linear combination defined by `coefficients` and `ciphertexts`.
    ///
    /// This method *does not assure circuit privacy*.
    fn evaluate_linear_combination<const DIMENSION: usize>(
        coefficients: &[Self::PlaintextSpaceGroupElement; DIMENSION],
        ciphertexts: &[Self::CiphertextSpaceGroupElement; DIMENSION],
    ) -> Result<Self::CiphertextSpaceGroupElement> {
        if DIMENSION == 0 {
            return Err(Error::ZeroDimension);
        }

        let neutral = ciphertexts[0].neutral();

        Ok(coefficients.iter().zip(ciphertexts.iter()).fold(
            neutral,
            |curr, (coefficient, ciphertext)| {
                curr + ciphertext.scalar_mul(&coefficient.value().into())
            },
        ))
    }

    /// $\Eval(pk,f, \ct_1,\ldots,\ct_t; \eta_{\sf eval})$: Efficient homomorphic evaluation of the
    /// linear combination defined by `coefficients` and `ciphertexts`.
    ///
    /// In order to perform an affine evaluation, the free variable should be paired with an
    /// encryption of one.
    ///
    /// This method ensures circuit privacy by masking the linear combination with a random (`mask`)
    /// multiplication of the `modulus` $q$ using fresh `randomness`:
    ///
    /// $\ct = \Enc(pk, \omega q; \eta) \bigoplus_{i=1}^\ell \left(  a_i \odot \ct_i \right)$
    ///
    /// In more detail, these steps are taken to genrically assure circuit privacy:
    /// 1. Rerandomization. This should be done by adding an encryption of zero with fresh
    ///    randomness to the outputted ciphertext.
    ///
    /// 2. Masking. Our evaluation should be masked by a random multiplication of the homomorphic
    ///    evaluation group order $q$.
    ///
    ///    While the decryption modulo $q$ will remain correct,
    ///    assuming that the mask was "big enough", it will be statistically indistinguishable from
    ///    random.
    ///
    ///   We do not perform any security checks to gaurantee soundness or even correctness, and
    ///  "big enough" should be checked outside this function in the context of the broader protocol
    ///   for which security was proven.
    ///
    /// 3. No modulations. The size of our evaluation $l*B^2$ should be smaller than the order of
    ///    the encryption plaintext group $N$ in order to assure it does not go through modulation
    ///    in the plaintext space.
    ///
    /// In the case that the plaintext order is the same as the evaluation `modulus`, steps 2, 3 are
    /// skipped.
    fn evaluate_circuit_private_linear_combination_with_randomness<
        const DIMENSION: usize,
        const MODULUS_LIMBS: usize,
    >(
        &self,
        coefficients: &[Self::PlaintextSpaceGroupElement; DIMENSION],
        ciphertexts: &[Self::CiphertextSpaceGroupElement; DIMENSION],
        modulus: &Uint<MODULUS_LIMBS>,
        mask: &Self::PlaintextSpaceGroupElement,
        randomness: &Self::RandomnessSpaceGroupElement,
        public_parameters: &Self::PublicParameters,
    ) -> Result<Self::CiphertextSpaceGroupElement> {
        if DIMENSION == 0 {
            return Err(Error::ZeroDimension);
        }

        let plaintext_order: Uint<PLAINTEXT_SPACE_SCALAR_LIMBS> = coefficients[0].order();

        let linear_combination = Self::evaluate_linear_combination(coefficients, ciphertexts)?;

        // Rerandomization is performed in any case, and a masked multiplication of the modulus is
        // added only if the order of the plaintext space differs from `modulus`.
        let plaintext =
            if PLAINTEXT_SPACE_SCALAR_LIMBS == MODULUS_LIMBS && plaintext_order == modulus.into() {
                coefficients[0].neutral()
            } else {
                Self::PlaintextSpaceGroupElement::new(
                    Uint::<PLAINTEXT_SPACE_SCALAR_LIMBS>::from(modulus).into(),
                    &coefficients[0].public_parameters(),
                )? * mask
            };

        let encryption_with_fresh_randomness =
            self.encrypt_with_randomness(&plaintext, randomness, public_parameters);

        Ok(linear_combination + encryption_with_fresh_randomness)
    }
}

/// A Decryption Key of an Additively Homomorphic Encryption scheme
pub trait AdditivelyHomomorphicDecryptionKey<
    const PLAINTEXT_SPACE_SCALAR_LIMBS: usize,
    EncryptionKey: AdditivelyHomomorphicEncryptionKey<PLAINTEXT_SPACE_SCALAR_LIMBS>,
>: AsRef<EncryptionKey> + Clone + PartialEq
{
    /// The decryption key used for decryption.
    type SecretKey;

    /// Instantiate the decryption key from the public parameters of the encryption scheme,
    /// and the secret key.
    fn new(
        secret_key: Self::SecretKey,
        public_parameters: &EncryptionKey::PublicParameters,
    ) -> Result<Self>;

    /// $\Dec(sk, \ct) \to \pt$: Decrypt `ciphertext` using `decryption_key`.
    /// A deterministic algorithm that on input a secret key $sk$ and a ciphertext $\ct \in
    /// \calC_{pk}$ outputs a plaintext $\pt \in \calP_{pk}$.
    // TODO: this should return Result or CtOption
    fn decrypt(
        &self,
        ciphertext: &EncryptionKey::CiphertextSpaceGroupElement,
        public_parameters: &EncryptionKey::PublicParameters,
    ) -> EncryptionKey::PlaintextSpaceGroupElement;
}

<<<<<<< HEAD
/// A Decryption Key Share of a Threshold Additively Homomorphic Encryption scheme
pub trait AdditivelyHomomorphicDecryptionKeyShare<
    const PLAINTEXT_SPACE_SCALAR_LIMBS: usize,
    EncryptionKey: AdditivelyHomomorphicEncryptionKey<PLAINTEXT_SPACE_SCALAR_LIMBS>,
>: AsRef<EncryptionKey> + Clone + PartialEq
{
    /// A decryption share of a ciphertext in the process of Threshold Decryption.
    type DecryptionShare: Clone + Debug + PartialEq + Eq;
    /// A proof that a decryption share was correctly computed on a ciphertext using the decryption
    /// key share `Self`.
    type PartialDecryptionProof: Clone + Debug + PartialEq + Eq;
    /// Precomputed values used for Threshold Decryption.
    type PrecomputedValues: Clone + Debug + PartialEq + Eq;

    /// The Semi-honest variant of Partial Decryption, returns the decryption share without proving
    /// correctness.
    fn generate_decryption_share_semi_honest(
        &self,
        ciphertext: &EncryptionKey::CiphertextSpaceGroupElement,
    ) -> Result<Self::DecryptionShare>;

    /// Performs the Maliciously-secure Partial Decryption in which decryption shares are computed
    /// and proven correct.
    fn generate_decryption_shares(
        &self,
        ciphertexts: Vec<EncryptionKey::CiphertextSpaceGroupElement>,
        rng: &mut impl CryptoRngCore,
    ) -> Result<(Vec<Self::DecryptionShare>, Self::PartialDecryptionProof)>;

    /// Finalizes the Threshold Decryption protocol by combining decryption shares. This is the
    /// Semi-Honest variant in which no proofs are verified.
    fn combine_decryption_shares_semi_honest(
        decryption_shares: HashMap<PartyID, Self::DecryptionShare>,
        encryption_key: &Self,
        precomputed_values: Self::PrecomputedValues,
    ) -> Result<EncryptionKey::PlaintextSpaceGroupElement>;
}

#[derive(Debug, PartialEq, Clone, Serialize, Deserialize)]
=======
#[derive(Debug, PartialEq, Eq, Clone, Serialize, Deserialize)]
>>>>>>> d6908c26
pub struct GroupsPublicParameters<
    PlaintextSpacePublicParameters,
    RandomnessSpacePublicParameters,
    CiphertextSpacePublicParameters,
> {
    pub plaintext_space_public_parameters: PlaintextSpacePublicParameters,
    pub randomness_space_public_parameters: RandomnessSpacePublicParameters,
    pub ciphertext_space_public_parameters: CiphertextSpacePublicParameters,
}

pub trait GroupsPublicParametersAccessors<
    'a,
    PlaintextSpacePublicParameters: 'a,
    RandomnessSpacePublicParameters: 'a,
    CiphertextSpacePublicParameters: 'a,
>:
    AsRef<
    GroupsPublicParameters<
        PlaintextSpacePublicParameters,
        RandomnessSpacePublicParameters,
        CiphertextSpacePublicParameters,
    >,
>
{
    fn plaintext_space_public_parameters(&'a self) -> &'a PlaintextSpacePublicParameters {
        &self.as_ref().plaintext_space_public_parameters
    }

    fn randomness_space_public_parameters(&'a self) -> &'a RandomnessSpacePublicParameters {
        &self.as_ref().randomness_space_public_parameters
    }

    fn ciphertext_space_public_parameters(&'a self) -> &'a CiphertextSpacePublicParameters {
        &self.as_ref().ciphertext_space_public_parameters
    }
}

impl<
        'a,
        PlaintextSpacePublicParameters: 'a,
        RandomnessSpacePublicParameters: 'a,
        CiphertextSpacePublicParameters: 'a,
        T: AsRef<
            GroupsPublicParameters<
                PlaintextSpacePublicParameters,
                RandomnessSpacePublicParameters,
                CiphertextSpacePublicParameters,
            >,
        >,
    >
    GroupsPublicParametersAccessors<
        'a,
        PlaintextSpacePublicParameters,
        RandomnessSpacePublicParameters,
        CiphertextSpacePublicParameters,
    > for T
{
}

impl<
        PlaintextSpacePublicParameters,
        RandomnessSpacePublicParameters,
        CiphertextSpacePublicParameters,
    > AsRef<Self>
    for GroupsPublicParameters<
        PlaintextSpacePublicParameters,
        RandomnessSpacePublicParameters,
        CiphertextSpacePublicParameters,
    >
{
    fn as_ref(&self) -> &Self {
        self
    }
}

pub type PlaintextSpaceGroupElement<const PLAINTEXT_SPACE_SCALAR_LIMBS: usize, E> =
<E as AdditivelyHomomorphicEncryptionKey<PLAINTEXT_SPACE_SCALAR_LIMBS>>::PlaintextSpaceGroupElement;
pub type PlaintextSpacePublicParameters<const PLAINTEXT_SPACE_SCALAR_LIMBS: usize, E> =
group::PublicParameters<<E as AdditivelyHomomorphicEncryptionKey<PLAINTEXT_SPACE_SCALAR_LIMBS>>::PlaintextSpaceGroupElement>;
pub type PlaintextSpaceValue<const PLAINTEXT_SPACE_SCALAR_LIMBS: usize, E> =
group::Value<<E as AdditivelyHomomorphicEncryptionKey<PLAINTEXT_SPACE_SCALAR_LIMBS>>::PlaintextSpaceGroupElement>;

pub type RandomnessSpaceGroupElement<const PLAINTEXT_SPACE_SCALAR_LIMBS: usize, E> =
<E as AdditivelyHomomorphicEncryptionKey<PLAINTEXT_SPACE_SCALAR_LIMBS>>::RandomnessSpaceGroupElement;
pub type RandomnessSpacePublicParameters<const PLAINTEXT_SPACE_SCALAR_LIMBS: usize, E> =
group::PublicParameters<<E as AdditivelyHomomorphicEncryptionKey<PLAINTEXT_SPACE_SCALAR_LIMBS>>::RandomnessSpaceGroupElement>;
pub type RandomnessSpaceValue<const PLAINTEXT_SPACE_SCALAR_LIMBS: usize, E> =
group::Value<<E as AdditivelyHomomorphicEncryptionKey<PLAINTEXT_SPACE_SCALAR_LIMBS>>::RandomnessSpaceGroupElement>;
pub type CiphertextSpaceGroupElement<const PLAINTEXT_SPACE_SCALAR_LIMBS: usize, E> =
<E as AdditivelyHomomorphicEncryptionKey<PLAINTEXT_SPACE_SCALAR_LIMBS>>::CiphertextSpaceGroupElement;
pub type CiphertextSpacePublicParameters<const PLAINTEXT_SPACE_SCALAR_LIMBS: usize, E> =
group::PublicParameters<<E as AdditivelyHomomorphicEncryptionKey<PLAINTEXT_SPACE_SCALAR_LIMBS>>::CiphertextSpaceGroupElement>;
pub type CiphertextSpaceValue<const PLAINTEXT_SPACE_SCALAR_LIMBS: usize, E> =
group::Value<<E as AdditivelyHomomorphicEncryptionKey<PLAINTEXT_SPACE_SCALAR_LIMBS>>::CiphertextSpaceGroupElement>;
pub type PublicParameters<const PLAINTEXT_SPACE_SCALAR_LIMBS: usize, E> =
    <E as AdditivelyHomomorphicEncryptionKey<PLAINTEXT_SPACE_SCALAR_LIMBS>>::PublicParameters;

#[allow(clippy::erasing_op)]
#[allow(clippy::identity_op)]
pub mod tests {
    use super::*;
    use crypto_bigint::Random;
    use crypto_bigint::{Uint, U64};
    use group::{GroupElement, KnownOrderGroupElement, Value};

    pub fn encrypt_decrypts<
        const PLAINTEXT_SPACE_SCALAR_LIMBS: usize,
        EncryptionKey: AdditivelyHomomorphicEncryptionKey<PLAINTEXT_SPACE_SCALAR_LIMBS>,
        DecryptionKey,
    >(
        decryption_key: DecryptionKey,
        public_parameters: PublicParameters<PLAINTEXT_SPACE_SCALAR_LIMBS, EncryptionKey>,
        rng: &mut impl CryptoRngCore,
    ) where
        DecryptionKey:
            AdditivelyHomomorphicDecryptionKey<PLAINTEXT_SPACE_SCALAR_LIMBS, EncryptionKey>,
        EncryptionKey::PlaintextSpaceGroupElement: Debug,
    {
        let encryption_key = decryption_key.as_ref();

        let plaintext: Uint<PLAINTEXT_SPACE_SCALAR_LIMBS> = (&U64::from(42u64)).into();
        let plaintext: EncryptionKey::PlaintextSpaceGroupElement =
            EncryptionKey::PlaintextSpaceGroupElement::new(
                plaintext.into(),
                public_parameters.plaintext_space_public_parameters(),
            )
            .unwrap();

        let (_, ciphertext) = encryption_key
            .encrypt(&plaintext, &public_parameters, rng)
            .unwrap();

        assert_eq!(
            plaintext,
            decryption_key.decrypt(&ciphertext, &public_parameters),
            "decrypted ciphertext should match the plaintext"
        );
    }

    pub fn evaluates<
        const MASK_LIMBS: usize,
        const EVALUATION_GROUP_SCALAR_LIMBS: usize,
        const PLAINTEXT_SPACE_SCALAR_LIMBS: usize,
        EvaluationGroupElement: KnownOrderGroupElement<EVALUATION_GROUP_SCALAR_LIMBS>,
        EncryptionKey: AdditivelyHomomorphicEncryptionKey<PLAINTEXT_SPACE_SCALAR_LIMBS>,
        DecryptionKey,
    >(
        decryption_key: DecryptionKey,
        evaluation_group_public_parameters: group::PublicParameters<EvaluationGroupElement>,
        public_parameters: PublicParameters<PLAINTEXT_SPACE_SCALAR_LIMBS, EncryptionKey>,
        rng: &mut impl CryptoRngCore,
    ) where
        DecryptionKey:
            AdditivelyHomomorphicDecryptionKey<PLAINTEXT_SPACE_SCALAR_LIMBS, EncryptionKey>,
        EncryptionKey::PlaintextSpaceGroupElement: Debug,
        EncryptionKey::CiphertextSpaceGroupElement: Debug,
        EvaluationGroupElement: From<Value<EncryptionKey::PlaintextSpaceGroupElement>> + Debug,
    {
        let encryption_key = decryption_key.as_ref();

        let zero: Uint<PLAINTEXT_SPACE_SCALAR_LIMBS> = (&U64::from(0u64)).into();
        let zero = EncryptionKey::PlaintextSpaceGroupElement::new(
            zero.into(),
            public_parameters.plaintext_space_public_parameters(),
        )
        .unwrap();

        let one: Uint<PLAINTEXT_SPACE_SCALAR_LIMBS> = (&U64::from(1u64)).into();
        let one = EncryptionKey::PlaintextSpaceGroupElement::new(
            one.into(),
            public_parameters.plaintext_space_public_parameters(),
        )
        .unwrap();
        let two: Uint<PLAINTEXT_SPACE_SCALAR_LIMBS> = (&U64::from(2u64)).into();
        let two = EncryptionKey::PlaintextSpaceGroupElement::new(
            two.into(),
            public_parameters.plaintext_space_public_parameters(),
        )
        .unwrap();
        let five: Uint<PLAINTEXT_SPACE_SCALAR_LIMBS> = (&U64::from(5u64)).into();
        let five = EncryptionKey::PlaintextSpaceGroupElement::new(
            five.into(),
            public_parameters.plaintext_space_public_parameters(),
        )
        .unwrap();
        let seven: Uint<PLAINTEXT_SPACE_SCALAR_LIMBS> = (&U64::from(7u64)).into();
        let seven = EncryptionKey::PlaintextSpaceGroupElement::new(
            seven.into(),
            public_parameters.plaintext_space_public_parameters(),
        )
        .unwrap();
        let seventy_three: Uint<PLAINTEXT_SPACE_SCALAR_LIMBS> = (&U64::from(73u64)).into();
        let seventy_three = EncryptionKey::PlaintextSpaceGroupElement::new(
            seventy_three.into(),
            public_parameters.plaintext_space_public_parameters(),
        )
        .unwrap();

        let (_, encrypted_two) = encryption_key
            .encrypt(&two, &public_parameters, rng)
            .unwrap();

        let (_, encrypted_five) = encryption_key
            .encrypt(&five, &public_parameters, rng)
            .unwrap();

        let (_, encrypted_seven) = encryption_key
            .encrypt(&seven, &public_parameters, rng)
            .unwrap();

        let evaluted_ciphertext = encrypted_five.scalar_mul(&U64::from(1u64))
            + encrypted_seven.scalar_mul(&U64::from(0u64))
            + encrypted_two.scalar_mul(&U64::from(73u64));

        let expected_evaluation_result: Uint<PLAINTEXT_SPACE_SCALAR_LIMBS> =
            (&U64::from(1u64 * 5 + 0 * 7 + 73 * 2)).into();
        let expected_evaluation_result = EncryptionKey::PlaintextSpaceGroupElement::new(
            expected_evaluation_result.into(),
            public_parameters.plaintext_space_public_parameters(),
        )
        .unwrap();

        assert_eq!(
            expected_evaluation_result,
            decryption_key.decrypt(&evaluted_ciphertext, &public_parameters)
        );

        let mask = Uint::<MASK_LIMBS>::random(rng);

        let randomness = EncryptionKey::RandomnessSpaceGroupElement::sample(
            public_parameters.randomness_space_public_parameters(),
            rng,
        )
        .unwrap();

        let privately_evaluted_ciphertext = encryption_key
            .evaluate_circuit_private_linear_combination_with_randomness(
                &[one, zero, seventy_three],
                &[encrypted_five, encrypted_seven, encrypted_two],
                &EvaluationGroupElement::order_from_public_parameters(
                    &evaluation_group_public_parameters,
                ),
                &EncryptionKey::PlaintextSpaceGroupElement::new(
                    Uint::<PLAINTEXT_SPACE_SCALAR_LIMBS>::from(&mask).into(),
                    public_parameters.plaintext_space_public_parameters(),
                )
                .unwrap(),
                &randomness,
                &public_parameters,
            )
            .unwrap();

        assert_ne!(
            evaluted_ciphertext, privately_evaluted_ciphertext,
            "privately evaluating the linear combination should result in a different ciphertext due to added randomness"
        );

        assert_ne!(
            decryption_key.decrypt(&evaluted_ciphertext, &public_parameters),
            decryption_key.decrypt(&privately_evaluted_ciphertext, &public_parameters),
            "decryptions of privately evaluated linear combinations should be statistically indistinguishable from straightforward ones"
        );

        assert_eq!(
            EvaluationGroupElement::from(decryption_key.decrypt(&evaluted_ciphertext, &public_parameters).value()),
            EvaluationGroupElement::from(decryption_key.decrypt(&privately_evaluted_ciphertext, &public_parameters).value()),
            "decryptions of privately evaluated linear combinations should match straightforward ones modulu the evaluation group order"
        );
    }
}<|MERGE_RESOLUTION|>--- conflicted
+++ resolved
@@ -207,7 +207,6 @@
     ) -> EncryptionKey::PlaintextSpaceGroupElement;
 }
 
-<<<<<<< HEAD
 /// A Decryption Key Share of a Threshold Additively Homomorphic Encryption scheme
 pub trait AdditivelyHomomorphicDecryptionKeyShare<
     const PLAINTEXT_SPACE_SCALAR_LIMBS: usize,
@@ -246,10 +245,7 @@
     ) -> Result<EncryptionKey::PlaintextSpaceGroupElement>;
 }
 
-#[derive(Debug, PartialEq, Clone, Serialize, Deserialize)]
-=======
 #[derive(Debug, PartialEq, Eq, Clone, Serialize, Deserialize)]
->>>>>>> d6908c26
 pub struct GroupsPublicParameters<
     PlaintextSpacePublicParameters,
     RandomnessSpacePublicParameters,
