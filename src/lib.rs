// Author: dWallet Labs, LTD.
// SPDX-License-Identifier: BSD-3-Clause-Clear
use std::fmt::Debug;

use crypto_bigint::{rand_core::CryptoRngCore, Uint};
use serde::{Deserialize, Serialize};

use group::{GroupElement, KnownOrderGroupElement, KnownOrderScalar, Samplable};

/// An error in encryption related operations
#[derive(thiserror::Error, Clone, Debug, PartialEq)]
pub enum Error {
    #[error("group error")]
    GroupInstantiation(#[from] group::Error),
    #[error("zero dimension: cannot evalute a zero-dimension linear combination")]
    ZeroDimension,
    #[error("an internal error that should never have happened and signifies a bug")]
    InternalError,
}

/// The Result of the `new()` operation of types implementing the
/// `AdditivelyHomomorphicEncryptionKey` trait
pub type Result<T> = std::result::Result<T, Error>;

/// An Encryption Key of an Additively Homomorphic Encryption scheme.
pub trait AdditivelyHomomorphicEncryptionKey<const PLAINTEXT_SPACE_SCALAR_LIMBS: usize>:
<<<<<<< HEAD
    Into<Self::PublicParameters> + PartialEq + Clone + Debug + Eq
=======
    PartialEq + Clone + Debug + Eq
>>>>>>> 8727ed8d
{
    type PlaintextSpaceGroupElement: KnownOrderScalar<PLAINTEXT_SPACE_SCALAR_LIMBS> + Samplable;
    type RandomnessSpaceGroupElement: GroupElement + Samplable;
    type CiphertextSpaceGroupElement: GroupElement;

    /// The public parameters of the encryption scheme.
    ///
    /// Includes the public parameters of the plaintext, randomness and ciphertext groups.
    ///
    /// Used in [`Self::encrypt()`] to define the encryption algorithm.
    /// As such, it uniquely identifies the encryption-scheme (alongside the type `Self`) and will
    /// be used for Fiat-Shamir Transcripts).
    type PublicParameters: AsRef<
            GroupsPublicParameters<
                PlaintextSpacePublicParameters<PLAINTEXT_SPACE_SCALAR_LIMBS, Self>,
                RandomnessSpacePublicParameters<PLAINTEXT_SPACE_SCALAR_LIMBS, Self>,
                CiphertextSpacePublicParameters<PLAINTEXT_SPACE_SCALAR_LIMBS, Self>,
            >,
        > + Serialize
        + for<'r> Deserialize<'r>
        + Clone
        + PartialEq;
<<<<<<< HEAD

    /// Returns the public parameters of this encryption scheme.
    fn public_parameters(&self) -> Self::PublicParameters {
        self.clone().into()
    }
=======
>>>>>>> 8727ed8d

    /// Instantiate the encryption key from the public parameters of the encryption scheme.
    fn new(public_parameters: &Self::PublicParameters) -> Result<Self>;

    /// $\Enc(pk, \pt; \eta_{\sf enc}) \to \ct$: Encrypt `plaintext` to `self` using
    /// `randomness`.
    ///
    /// A deterministic algorithm that on input a public key $pk$, a plaintext $\pt \in \calP_{pk}$
    /// and randomness $\eta_{\sf enc} \in \calR_{pk}$, outputs a ciphertext $\ct \in \calC_{pk}$.
    fn encrypt_with_randomness(
        &self,
        plaintext: &Self::PlaintextSpaceGroupElement,
        randomness: &Self::RandomnessSpaceGroupElement,
    ) -> Self::CiphertextSpaceGroupElement;

    /// $\Enc(pk, \pt)$: a probabilistic algorithm that first uniformly samples `randomness`
    /// $\eta_{\sf enc} \in \calR_{pk}$ from `rng` and then calls [`Self::
    /// encrypt_with_randomness()`] to encrypt `plaintext` to `self` using the sampled randomness.
    fn encrypt(
        &self,
        plaintext: &Self::PlaintextSpaceGroupElement,
        public_parameters: &Self::PublicParameters,
        rng: &mut impl CryptoRngCore,
    ) -> Result<(
        Self::RandomnessSpaceGroupElement,
        Self::CiphertextSpaceGroupElement,
    )> {
        let randomness = Self::RandomnessSpaceGroupElement::sample(
            &public_parameters.randomness_space_public_parameters(),
            rng,
        )?;

        let ciphertext = self.encrypt_with_randomness(plaintext, &randomness);

        Ok((randomness, ciphertext))
    }

    /// $\Eval(pk,f, \ct_1,\ldots,\ct_t; \eta_{\sf eval})$: Efficient homomorphic evaluation of the
    /// linear combination defined by `coefficients` and `ciphertexts`.
    ///
    /// This method *does not assure circuit privacy*.
    fn evaluate_linear_combination<const DIMENSION: usize>(
        coefficients: &[Self::PlaintextSpaceGroupElement; DIMENSION],
        ciphertexts: &[Self::CiphertextSpaceGroupElement; DIMENSION],
    ) -> Result<Self::CiphertextSpaceGroupElement> {
        if DIMENSION == 0 {
            return Err(Error::ZeroDimension);
        }

        let neutral = ciphertexts[0].neutral();

        Ok(coefficients.iter().zip(ciphertexts.iter()).fold(
            neutral,
            |curr, (coefficient, ciphertext)| {
                curr + ciphertext.scalar_mul(&coefficient.value().into())
            },
        ))
    }

    /// $\Eval(pk,f, \ct_1,\ldots,\ct_t; \eta_{\sf eval})$: Efficient homomorphic evaluation of the
    /// linear combination defined by `coefficients` and `ciphertexts`.
    ///
    /// In order to perform an affine evaluation, the free variable should be paired with an
    /// encryption of one.
    ///
    /// This method ensures circuit privacy by masking the linear combination with a random (`mask`)
    /// multiplication of the `modulus` $q$ using fresh `randomness`:
    ///
    /// $\ct = \Enc(pk, \omega q; \eta) \bigoplus_{i=1}^\ell \left(  a_i \odot \ct_i \right)$
    ///
    /// In more detail, these steps are taken to genrically assure circuit privacy:
    /// 1. Rerandomization. This should be done by adding an encryption of zero with fresh
    ///    randomness to the outputted ciphertext.
    ///
    /// 2. Masking. Our evaluation should be masked by a random multiplication of the homomorphic
    ///    evaluation group order $q$.
    ///
    ///    While the decryption modulo $q$ will remain correct,
    ///    assuming that the mask was "big enough", it will be statistically indistinguishable from
    ///    random.
    ///
    ///   We do not perform any security checks to gaurantee soundness or even correctness, and
    ///  "big enough" should be checked outside this function in the context of the broader protocol
    ///   for which security was proven.
    ///
    /// 3. No modulations. The size of our evaluation $l*B^2$ should be smaller than the order of
    ///    the encryption plaintext group $N$ in order to assure it does not go through modulation
    ///    in the plaintext space.
    ///
    /// In the case that the plaintext order is the same as the evaluation `modulus`, steps 2, 3 are
    /// skipped.
    fn evaluate_circuit_private_linear_combination_with_randomness<
        const DIMENSION: usize,
        const MODULUS_LIMBS: usize,
    >(
        &self,
        coefficients: &[Self::PlaintextSpaceGroupElement; DIMENSION],
        ciphertexts: &[Self::CiphertextSpaceGroupElement; DIMENSION],
        modulus: &Uint<MODULUS_LIMBS>,
        mask: &Self::PlaintextSpaceGroupElement,
        randomness: &Self::RandomnessSpaceGroupElement,
    ) -> Result<Self::CiphertextSpaceGroupElement> {
        if DIMENSION == 0 {
            return Err(Error::ZeroDimension);
        }

        let plaintext_order: Uint<PLAINTEXT_SPACE_SCALAR_LIMBS> = coefficients[0].order();

        let linear_combination = Self::evaluate_linear_combination(coefficients, ciphertexts)?;

        // Rerandomization is performed in any case, and a masked multiplication of the modulus is
        // added only if the order of the plaintext space differs from `modulus`.
        let plaintext =
            if PLAINTEXT_SPACE_SCALAR_LIMBS == MODULUS_LIMBS && plaintext_order == modulus.into() {
                coefficients[0].neutral()
            } else {
                Self::PlaintextSpaceGroupElement::new(
                    Uint::<PLAINTEXT_SPACE_SCALAR_LIMBS>::from(modulus).into(),
                    &coefficients[0].public_parameters(),
                )? * mask
            };

        let encryption_with_fresh_randomness = self.encrypt_with_randomness(&plaintext, randomness);

        Ok(linear_combination + encryption_with_fresh_randomness)
    }
}

<<<<<<< HEAD
/// A Decryption Key of an Additively Homomorphic Encryption scheme
pub trait AdditivelyHomomorphicDecryptionKey<
    const PLAINTEXT_SPACE_SCALAR_LIMBS: usize,
    EncryptionKey: AdditivelyHomomorphicEncryptionKey<PLAINTEXT_SPACE_SCALAR_LIMBS>,
>: Into<EncryptionKey> + Clone + PartialEq
{
    /// The decryption key used for decryption.
    type SecretKey;

    /// Instantiate the decryption key from the public parameters of the encryption scheme,
    /// and the secret key.
    fn new(
        encryption_scheme_public_parameters: &EncryptionKey::PublicParameters,
        secret_key: Self::SecretKey,
    ) -> Result<Self>;

    /// $\Dec(sk, \ct) \to \pt$: Decrypt `ciphertext` using `decryption_key`.
    /// A deterministic algorithm that on input a secret key $sk$ and a ciphertext $\ct \in
    /// \calC_{pk}$ outputs a plaintext $\pt \in \calP_{pk}$.
    fn decrypt(
        &self,
        ciphertext: &EncryptionKey::CiphertextSpaceGroupElement,
    ) -> EncryptionKey::PlaintextSpaceGroupElement;
}

=======
>>>>>>> 8727ed8d
#[derive(Debug, PartialEq, Clone, Serialize, Deserialize)]
pub struct GroupsPublicParameters<
    PlaintextSpacePublicParameters,
    RandomnessSpacePublicParameters,
    CiphertextSpacePublicParameters,
> {
    pub plaintext_space_public_parameters: PlaintextSpacePublicParameters,
    pub randomness_space_public_parameters: RandomnessSpacePublicParameters,
    pub ciphertext_space_public_parameters: CiphertextSpacePublicParameters,
}

pub trait GroupsPublicParametersAccessors<
    'a,
    PlaintextSpacePublicParameters: 'a,
    RandomnessSpacePublicParameters: 'a,
    CiphertextSpacePublicParameters: 'a,
>:
    AsRef<
    GroupsPublicParameters<
        PlaintextSpacePublicParameters,
        RandomnessSpacePublicParameters,
        CiphertextSpacePublicParameters,
    >,
>
{
    fn plaintext_space_public_parameters(&'a self) -> &'a PlaintextSpacePublicParameters {
        &self.as_ref().plaintext_space_public_parameters
    }

    fn randomness_space_public_parameters(&'a self) -> &'a RandomnessSpacePublicParameters {
        &self.as_ref().randomness_space_public_parameters
    }

    fn ciphertext_space_public_parameters(&'a self) -> &'a CiphertextSpacePublicParameters {
        &self.as_ref().ciphertext_space_public_parameters
    }
}

impl<
        'a,
        PlaintextSpacePublicParameters: 'a,
        RandomnessSpacePublicParameters: 'a,
        CiphertextSpacePublicParameters: 'a,
        T: AsRef<
            GroupsPublicParameters<
                PlaintextSpacePublicParameters,
                RandomnessSpacePublicParameters,
                CiphertextSpacePublicParameters,
            >,
        >,
    >
    GroupsPublicParametersAccessors<
        'a,
        PlaintextSpacePublicParameters,
        RandomnessSpacePublicParameters,
        CiphertextSpacePublicParameters,
    > for T
{
}

impl<
        PlaintextSpacePublicParameters,
        RandomnessSpacePublicParameters,
        CiphertextSpacePublicParameters,
    > AsRef<Self>
    for GroupsPublicParameters<
        PlaintextSpacePublicParameters,
        RandomnessSpacePublicParameters,
        CiphertextSpacePublicParameters,
    >
{
    fn as_ref(&self) -> &Self {
        self
    }
}

pub type PlaintextSpaceGroupElement<const PLAINTEXT_SPACE_SCALAR_LIMBS: usize, E> =
<E as AdditivelyHomomorphicEncryptionKey<PLAINTEXT_SPACE_SCALAR_LIMBS>>::PlaintextSpaceGroupElement;
pub type PlaintextSpacePublicParameters<const PLAINTEXT_SPACE_SCALAR_LIMBS: usize, E> =
group::PublicParameters<<E as AdditivelyHomomorphicEncryptionKey<PLAINTEXT_SPACE_SCALAR_LIMBS>>::PlaintextSpaceGroupElement>;
pub type PlaintextSpaceValue<const PLAINTEXT_SPACE_SCALAR_LIMBS: usize, E> =
group::Value<<E as AdditivelyHomomorphicEncryptionKey<PLAINTEXT_SPACE_SCALAR_LIMBS>>::PlaintextSpaceGroupElement>;

pub type RandomnessSpaceGroupElement<const PLAINTEXT_SPACE_SCALAR_LIMBS: usize, E> =
<E as AdditivelyHomomorphicEncryptionKey<PLAINTEXT_SPACE_SCALAR_LIMBS>>::RandomnessSpaceGroupElement;
pub type RandomnessSpacePublicParameters<const PLAINTEXT_SPACE_SCALAR_LIMBS: usize, E> =
group::PublicParameters<<E as AdditivelyHomomorphicEncryptionKey<PLAINTEXT_SPACE_SCALAR_LIMBS>>::RandomnessSpaceGroupElement>;
pub type RandomnessSpaceValue<const PLAINTEXT_SPACE_SCALAR_LIMBS: usize, E> =
group::Value<<E as AdditivelyHomomorphicEncryptionKey<PLAINTEXT_SPACE_SCALAR_LIMBS>>::RandomnessSpaceGroupElement>;
pub type CiphertextSpaceGroupElement<const PLAINTEXT_SPACE_SCALAR_LIMBS: usize, E> =
<E as AdditivelyHomomorphicEncryptionKey<PLAINTEXT_SPACE_SCALAR_LIMBS>>::CiphertextSpaceGroupElement;
pub type CiphertextSpacePublicParameters<const PLAINTEXT_SPACE_SCALAR_LIMBS: usize, E> =
group::PublicParameters<<E as AdditivelyHomomorphicEncryptionKey<PLAINTEXT_SPACE_SCALAR_LIMBS>>::CiphertextSpaceGroupElement>;
pub type CiphertextSpaceValue<const PLAINTEXT_SPACE_SCALAR_LIMBS: usize, E> =
group::Value<<E as AdditivelyHomomorphicEncryptionKey<PLAINTEXT_SPACE_SCALAR_LIMBS>>::CiphertextSpaceGroupElement>;
pub type PublicParameters<const PLAINTEXT_SPACE_SCALAR_LIMBS: usize, E> =
    <E as AdditivelyHomomorphicEncryptionKey<PLAINTEXT_SPACE_SCALAR_LIMBS>>::PublicParameters;<|MERGE_RESOLUTION|>--- conflicted
+++ resolved
@@ -12,6 +12,8 @@
 pub enum Error {
     #[error("group error")]
     GroupInstantiation(#[from] group::Error),
+    #[error("wrong constructor: cannot construct without a secret, call the higher level constructor instead.")]
+    WrongConstructor,
     #[error("zero dimension: cannot evalute a zero-dimension linear combination")]
     ZeroDimension,
     #[error("an internal error that should never have happened and signifies a bug")]
@@ -24,11 +26,7 @@
 
 /// An Encryption Key of an Additively Homomorphic Encryption scheme.
 pub trait AdditivelyHomomorphicEncryptionKey<const PLAINTEXT_SPACE_SCALAR_LIMBS: usize>:
-<<<<<<< HEAD
-    Into<Self::PublicParameters> + PartialEq + Clone + Debug + Eq
-=======
     PartialEq + Clone + Debug + Eq
->>>>>>> 8727ed8d
 {
     type PlaintextSpaceGroupElement: KnownOrderScalar<PLAINTEXT_SPACE_SCALAR_LIMBS> + Samplable;
     type RandomnessSpaceGroupElement: GroupElement + Samplable;
@@ -51,14 +49,6 @@
         + for<'r> Deserialize<'r>
         + Clone
         + PartialEq;
-<<<<<<< HEAD
-
-    /// Returns the public parameters of this encryption scheme.
-    fn public_parameters(&self) -> Self::PublicParameters {
-        self.clone().into()
-    }
-=======
->>>>>>> 8727ed8d
 
     /// Instantiate the encryption key from the public parameters of the encryption scheme.
     fn new(public_parameters: &Self::PublicParameters) -> Result<Self>;
@@ -187,34 +177,27 @@
     }
 }
 
-<<<<<<< HEAD
 /// A Decryption Key of an Additively Homomorphic Encryption scheme
-pub trait AdditivelyHomomorphicDecryptionKey<
-    const PLAINTEXT_SPACE_SCALAR_LIMBS: usize,
-    EncryptionKey: AdditivelyHomomorphicEncryptionKey<PLAINTEXT_SPACE_SCALAR_LIMBS>,
->: Into<EncryptionKey> + Clone + PartialEq
+pub trait AdditivelyHomomorphicDecryptionKey<const PLAINTEXT_SPACE_SCALAR_LIMBS: usize>:
+    AdditivelyHomomorphicEncryptionKey<PLAINTEXT_SPACE_SCALAR_LIMBS> + Clone + PartialEq
 {
     /// The decryption key used for decryption.
     type SecretKey;
 
     /// Instantiate the decryption key from the public parameters of the encryption scheme,
     /// and the secret key.
-    fn new(
-        encryption_scheme_public_parameters: &EncryptionKey::PublicParameters,
-        secret_key: Self::SecretKey,
-    ) -> Result<Self>;
+    fn new(secret_key: Self::SecretKey, public_parameters: &Self::PublicParameters)
+        -> Result<Self>;
 
     /// $\Dec(sk, \ct) \to \pt$: Decrypt `ciphertext` using `decryption_key`.
     /// A deterministic algorithm that on input a secret key $sk$ and a ciphertext $\ct \in
     /// \calC_{pk}$ outputs a plaintext $\pt \in \calP_{pk}$.
     fn decrypt(
         &self,
-        ciphertext: &EncryptionKey::CiphertextSpaceGroupElement,
-    ) -> EncryptionKey::PlaintextSpaceGroupElement;
-}
-
-=======
->>>>>>> 8727ed8d
+        ciphertext: &Self::CiphertextSpaceGroupElement,
+    ) -> Self::PlaintextSpaceGroupElement;
+}
+
 #[derive(Debug, PartialEq, Clone, Serialize, Deserialize)]
 pub struct GroupsPublicParameters<
     PlaintextSpacePublicParameters,
