--- conflicted
+++ resolved
@@ -62,6 +62,7 @@
         &self,
         plaintext: &Self::PlaintextSpaceGroupElement,
         randomness: &Self::RandomnessSpaceGroupElement,
+        public_parameters: &Self::PublicParameters,
     ) -> Self::CiphertextSpaceGroupElement;
 
     /// $\Enc(pk, \pt)$: a probabilistic algorithm that first uniformly samples `randomness`
@@ -77,11 +78,11 @@
         Self::CiphertextSpaceGroupElement,
     )> {
         let randomness = Self::RandomnessSpaceGroupElement::sample(
-            public_parameters.randomness_space_public_parameters(),
+            &public_parameters.randomness_space_public_parameters(),
             rng,
         )?;
 
-        let ciphertext = self.encrypt_with_randomness(plaintext, &randomness);
+        let ciphertext = self.encrypt_with_randomness(plaintext, &randomness, public_parameters);
 
         Ok((randomness, ciphertext))
     }
@@ -150,6 +151,7 @@
         modulus: &Uint<MODULUS_LIMBS>,
         mask: &Self::PlaintextSpaceGroupElement,
         randomness: &Self::RandomnessSpaceGroupElement,
+        public_parameters: &Self::PublicParameters,
     ) -> Result<Self::CiphertextSpaceGroupElement> {
         if DIMENSION == 0 {
             return Err(Error::ZeroDimension);
@@ -171,7 +173,8 @@
                 )? * mask
             };
 
-        let encryption_with_fresh_randomness = self.encrypt_with_randomness(&plaintext, randomness);
+        let encryption_with_fresh_randomness =
+            self.encrypt_with_randomness(&plaintext, randomness, public_parameters);
 
         Ok(linear_combination + encryption_with_fresh_randomness)
     }
@@ -195,10 +198,7 @@
     fn decrypt(
         &self,
         ciphertext: &Self::CiphertextSpaceGroupElement,
-<<<<<<< HEAD
-=======
         public_parameters: &Self::PublicParameters,
->>>>>>> 6ab2f1ee
     ) -> Self::PlaintextSpaceGroupElement;
 }
 
@@ -315,7 +315,7 @@
         DecryptionKey: AdditivelyHomomorphicDecryptionKey<PLAINTEXT_SPACE_SCALAR_LIMBS>,
     >(
         decryption_key: DecryptionKey,
-        public_parameters: DecryptionKey::PublicParameters,
+        public_parameters: &DecryptionKey::PublicParameters,
     ) {
         let plaintext: Uint<PLAINTEXT_SPACE_SCALAR_LIMBS> = (&U64::from(42u64)).into();
         let plaintext = DecryptionKey::PlaintextSpaceGroupElement::new(
@@ -325,12 +325,12 @@
         .unwrap();
 
         let (_, ciphertext) = decryption_key
-            .encrypt(&plaintext, &public_parameters, &mut OsRng)
+            .encrypt(&plaintext, public_parameters, &mut OsRng)
             .unwrap();
 
         assert_eq!(
             plaintext,
-            decryption_key.decrypt(&ciphertext),
+            decryption_key.decrypt(&ciphertext, public_parameters),
             "decrypted ciphertext should match the plaintext"
         );
     }
@@ -345,7 +345,7 @@
     >(
         decryption_key: DecryptionKey,
         evaluation_group_public_parameters: group::PublicParameters<EvaluationGroupElement>,
-        public_parameters: DecryptionKey::PublicParameters,
+        public_parameters: &DecryptionKey::PublicParameters,
     ) {
         let zero: Uint<PLAINTEXT_SPACE_SCALAR_LIMBS> = (&U64::from(0u64)).into();
         let zero = DecryptionKey::PlaintextSpaceGroupElement::new(
@@ -386,15 +386,15 @@
         .unwrap();
 
         let (_, encrypted_two) = decryption_key
-            .encrypt(&two, &public_parameters, &mut OsRng)
+            .encrypt(&two, public_parameters, &mut OsRng)
             .unwrap();
 
         let (_, encrypted_five) = decryption_key
-            .encrypt(&five, &public_parameters, &mut OsRng)
+            .encrypt(&five, public_parameters, &mut OsRng)
             .unwrap();
 
         let (_, encrypted_seven) = decryption_key
-            .encrypt(&seven, &public_parameters, &mut OsRng)
+            .encrypt(&seven, public_parameters, &mut OsRng)
             .unwrap();
 
         let evaluted_ciphertext = encrypted_five.scalar_mul(&U64::from(1u64))
@@ -411,7 +411,7 @@
 
         assert_eq!(
             expected_evaluation_result,
-            decryption_key.decrypt(&evaluted_ciphertext)
+            decryption_key.decrypt(&evaluted_ciphertext, public_parameters)
         );
 
         let mask = Uint::<MASK_LIMBS>::random(&mut OsRng);
@@ -435,6 +435,7 @@
                 )
                 .unwrap(),
                 &randomness,
+                public_parameters,
             )
             .unwrap();
 
@@ -444,14 +445,14 @@
         );
 
         assert_ne!(
-            decryption_key.decrypt(&evaluted_ciphertext),
-            decryption_key.decrypt(&privately_evaluted_ciphertext),
+            decryption_key.decrypt(&evaluted_ciphertext, public_parameters),
+            decryption_key.decrypt(&privately_evaluted_ciphertext, public_parameters),
             "decryptions of privately evaluated linear combinations should be statistically indistinguishable from straightforward ones"
         );
 
         assert_eq!(
-            EvaluationGroupElement::from(decryption_key.decrypt(&evaluted_ciphertext).value()),
-            EvaluationGroupElement::from(decryption_key.decrypt(&privately_evaluted_ciphertext).value()),
+            EvaluationGroupElement::from(decryption_key.decrypt(&evaluted_ciphertext, public_parameters).value()),
+            EvaluationGroupElement::from(decryption_key.decrypt(&privately_evaluted_ciphertext, public_parameters).value()),
             "decryptions of privately evaluated linear combinations should match straightforward ones modulu the evaluation group order"
         );
     }
