--- conflicted
+++ resolved
@@ -62,6 +62,7 @@
         &self,
         plaintext: &Self::PlaintextSpaceGroupElement,
         randomness: &Self::RandomnessSpaceGroupElement,
+        public_parameters: &Self::PublicParameters,
     ) -> Self::CiphertextSpaceGroupElement;
 
     /// $\Enc(pk, \pt)$: a probabilistic algorithm that first uniformly samples `randomness`
@@ -81,7 +82,7 @@
             rng,
         )?;
 
-        let ciphertext = self.encrypt_with_randomness(plaintext, &randomness);
+        let ciphertext = self.encrypt_with_randomness(plaintext, &randomness, public_parameters);
 
         Ok((randomness, ciphertext))
     }
@@ -150,6 +151,7 @@
         modulus: &Uint<MODULUS_LIMBS>,
         mask: &Self::PlaintextSpaceGroupElement,
         randomness: &Self::RandomnessSpaceGroupElement,
+        public_parameters: &Self::PublicParameters,
     ) -> Result<Self::CiphertextSpaceGroupElement> {
         if DIMENSION == 0 {
             return Err(Error::ZeroDimension);
@@ -171,7 +173,8 @@
                 )? * mask
             };
 
-        let encryption_with_fresh_randomness = self.encrypt_with_randomness(&plaintext, randomness);
+        let encryption_with_fresh_randomness =
+            self.encrypt_with_randomness(&plaintext, randomness, public_parameters);
 
         Ok(linear_combination + encryption_with_fresh_randomness)
     }
@@ -195,7 +198,7 @@
     fn decrypt(
         &self,
         ciphertext: &Self::CiphertextSpaceGroupElement,
-<<<<<<< HEAD
+        public_parameters: &Self::PublicParameters,
     ) -> Self::PlaintextSpaceGroupElement;
 }
 
@@ -235,12 +238,6 @@
     ) -> Result<Self::PlaintextSpaceGroupElement>;
 }
 
-=======
-        public_parameters: &Self::PublicParameters,
-    ) -> Self::PlaintextSpaceGroupElement;
-}
-
->>>>>>> 6ab2f1ee
 #[derive(Debug, PartialEq, Clone, Serialize, Deserialize)]
 pub struct GroupsPublicParameters<
     PlaintextSpacePublicParameters,
